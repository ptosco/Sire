// This file has been generated by Py++.

// (C) Christopher Woods, GPL >= 2 License

#include "boost/python.hpp"
#include "AtomEditorBase.pypp.hpp"

namespace bp = boost::python;

#include "SireError/errors.h"

#include "SireStream/datastream.h"

#include "SireStream/shareddatastream.h"

#include "atom.h"

#include "atomeditor.h"

#include "cgeditor.h"

#include "cgidx.h"

#include "chain.h"

#include "chaineditor.h"

#include "cutgroup.h"

#include "molecule.h"

#include "moleditor.h"

#include "mover.hpp"

#include "reseditor.h"

#include "residue.h"

#include "residx.h"

#include "segeditor.h"

#include "segidx.h"

#include "segment.h"

#include "selector.hpp"

#include "atomeditor.h"

<<<<<<< HEAD
#include "SireMaths/align.h"

#include "atomenergies.h"

#include "SireMaths/vector.h"

#include "atomradii.h"

#include "atombeads.h"
=======
#include "atomcoords.h"

#include "atomradii.h"
>>>>>>> a379e228

#include "SireStream/datastream.h"

#include "atomproperty.hpp"

<<<<<<< HEAD
#include "SireStream/shareddatastream.h"

#include "atomcharges.h"

#include "atomcoords.h"
=======
#include "SireMaths/vector.h"

#include "SireStream/shareddatastream.h"

#include "atommasses.h"
>>>>>>> a379e228

#include "SireBase/quickcopy.hpp"

#include "atompolarisabilities.h"

#include "atomljs.h"

<<<<<<< HEAD
#include "SireBase/quickcopy.hpp"

#include "SireError/errors.h"

#include "atomelements.h"

#include "SireVol/space.h"
=======
#include "atomenergies.h"

#include "atombeads.h"

#include "SireMaths/align.h"

#include "SireVol/space.h"

#include "atomelements.h"
>>>>>>> a379e228

#include "atomforces.h"

<<<<<<< HEAD
#include "atomvelocities.h"
=======
#include "SireError/errors.h"

#include "atomcharges.h"

#include "atompolarisabilities.h"

#include "atomvelocities.h"

SireMol::AtomEditorBase& set_Metadata_SireMM_AtomLJs_function1(
                                  SireMol::AtomEditorBase &molview,
                                   const QString &metakey, const SireMM::LJParameter &p)
                                   { return molview.setMetadata< SireMM::LJParameter >(metakey, p); }

SireMol::AtomEditorBase& set_Metadata_SireMM_AtomLJs_function2(
                                  SireMol::AtomEditorBase &molview,
                                   const QString &key, const QString &metakey, const SireMM::LJParameter &p)
                                   { return molview.setMetadata< SireMM::LJParameter >(key, metakey, p); }
>>>>>>> a379e228

SireMol::AtomEditorBase& set_Metadata_SireMol_AtomCoords_function1(
                                  SireMol::AtomEditorBase &molview,
                                   const QString &metakey, const SireMaths::Vector &p)
                                   { return molview.setMetadata< SireMaths::Vector >(metakey, p); }

SireMol::AtomEditorBase& set_Metadata_SireMol_AtomCoords_function2(
                                  SireMol::AtomEditorBase &molview,
                                   const QString &key, const QString &metakey, const SireMaths::Vector &p)
                                   { return molview.setMetadata< SireMaths::Vector >(key, metakey, p); }

SireMol::AtomEditorBase& set_Metadata_SireMol_AtomBeads_function1(
                                  SireMol::AtomEditorBase &molview,
                                   const QString &metakey, const SireMol::BeadNum &p)
                                   { return molview.setMetadata< SireMol::BeadNum >(metakey, p); }

SireMol::AtomEditorBase& set_Metadata_SireMol_AtomBeads_function2(
                                  SireMol::AtomEditorBase &molview,
                                   const QString &key, const QString &metakey, const SireMol::BeadNum &p)
                                   { return molview.setMetadata< SireMol::BeadNum >(key, metakey, p); }

SireMol::AtomEditorBase& set_Metadata_SireMol_AtomVelocities_function1(
                                  SireMol::AtomEditorBase &molview,
                                   const QString &metakey, const SireMaths::Vector3D<SireUnits::Dimension::Velocity> &p)
                                   { return molview.setMetadata< SireMaths::Vector3D<SireUnits::Dimension::Velocity> >(metakey, p); }

SireMol::AtomEditorBase& set_Metadata_SireMol_AtomVelocities_function2(
                                  SireMol::AtomEditorBase &molview,
                                   const QString &key, const QString &metakey, const SireMaths::Vector3D<SireUnits::Dimension::Velocity> &p)
                                   { return molview.setMetadata< SireMaths::Vector3D<SireUnits::Dimension::Velocity> >(key, metakey, p); }

SireMol::AtomEditorBase& set_Metadata_SireMol_AtomRadii_function1(
                                  SireMol::AtomEditorBase &molview,
                                   const QString &metakey, const SireUnits::Dimension::Length &p)
                                   { return molview.setMetadata< SireUnits::Dimension::Length >(metakey, p); }

SireMol::AtomEditorBase& set_Metadata_SireMol_AtomRadii_function2(
                                  SireMol::AtomEditorBase &molview,
                                   const QString &key, const QString &metakey, const SireUnits::Dimension::Length &p)
                                   { return molview.setMetadata< SireUnits::Dimension::Length >(key, metakey, p); }

SireMol::AtomEditorBase& set_Metadata_SireMol_AtomPolarisabilities_function1(
                                  SireMol::AtomEditorBase &molview,
                                   const QString &metakey, const SireUnits::Dimension::Volume &p)
                                   { return molview.setMetadata< SireUnits::Dimension::Volume >(metakey, p); }

SireMol::AtomEditorBase& set_Metadata_SireMol_AtomPolarisabilities_function2(
                                  SireMol::AtomEditorBase &molview,
                                   const QString &key, const QString &metakey, const SireUnits::Dimension::Volume &p)
                                   { return molview.setMetadata< SireUnits::Dimension::Volume >(key, metakey, p); }

SireMol::AtomEditorBase& set_Metadata_SireMol_AtomCharges_function1(
                                  SireMol::AtomEditorBase &molview,
                                   const QString &metakey, const SireUnits::Dimension::Charge &p)
                                   { return molview.setMetadata< SireUnits::Dimension::Charge >(metakey, p); }

SireMol::AtomEditorBase& set_Metadata_SireMol_AtomCharges_function2(
                                  SireMol::AtomEditorBase &molview,
                                   const QString &key, const QString &metakey, const SireUnits::Dimension::Charge &p)
                                   { return molview.setMetadata< SireUnits::Dimension::Charge >(key, metakey, p); }

SireMol::AtomEditorBase& set_Metadata_SireMol_AtomElements_function1(
                                  SireMol::AtomEditorBase &molview,
                                   const QString &metakey, const SireMol::Element &p)
                                   { return molview.setMetadata< SireMol::Element >(metakey, p); }

SireMol::AtomEditorBase& set_Metadata_SireMol_AtomElements_function2(
                                  SireMol::AtomEditorBase &molview,
                                   const QString &key, const QString &metakey, const SireMol::Element &p)
                                   { return molview.setMetadata< SireMol::Element >(key, metakey, p); }

SireMol::AtomEditorBase& set_Metadata_SireMol_AtomEnergies_function1(
                                  SireMol::AtomEditorBase &molview,
                                   const QString &metakey, const SireUnits::Dimension::MolarEnergy &p)
                                   { return molview.setMetadata< SireUnits::Dimension::MolarEnergy >(metakey, p); }

SireMol::AtomEditorBase& set_Metadata_SireMol_AtomEnergies_function2(
                                  SireMol::AtomEditorBase &molview,
                                   const QString &key, const QString &metakey, const SireUnits::Dimension::MolarEnergy &p)
                                   { return molview.setMetadata< SireUnits::Dimension::MolarEnergy >(key, metakey, p); }

SireMol::AtomEditorBase& set_Metadata_SireMol_AtomForces_function1(
                                  SireMol::AtomEditorBase &molview,
                                   const QString &metakey, const SireMaths::Vector3D<SireUnits::Dimension::Force> &p)
                                   { return molview.setMetadata< SireMaths::Vector3D<SireUnits::Dimension::Force> >(metakey, p); }

SireMol::AtomEditorBase& set_Metadata_SireMol_AtomForces_function2(
                                  SireMol::AtomEditorBase &molview,
                                   const QString &key, const QString &metakey, const SireMaths::Vector3D<SireUnits::Dimension::Force> &p)
                                   { return molview.setMetadata< SireMaths::Vector3D<SireUnits::Dimension::Force> >(key, metakey, p); }

SireMol::AtomEditorBase& set_Metadata_SireMol_AtomMasses_function1(
                                  SireMol::AtomEditorBase &molview,
                                   const QString &metakey, const SireUnits::Dimension::MolarMass &p)
                                   { return molview.setMetadata< SireUnits::Dimension::MolarMass >(metakey, p); }

SireMol::AtomEditorBase& set_Metadata_SireMol_AtomMasses_function2(
                                  SireMol::AtomEditorBase &molview,
                                   const QString &key, const QString &metakey, const SireUnits::Dimension::MolarMass &p)
                                   { return molview.setMetadata< SireUnits::Dimension::MolarMass >(key, metakey, p); }

SireMol::AtomEditorBase& set_Metadata_SireMol_AtomStringProperty_function1(
                                  SireMol::AtomEditorBase &molview,
                                   const QString &metakey, const QString &p)
                                   { return molview.setMetadata< QString >(metakey, p); }

SireMol::AtomEditorBase& set_Metadata_SireMol_AtomStringProperty_function2(
                                  SireMol::AtomEditorBase &molview,
                                   const QString &key, const QString &metakey, const QString &p)
                                   { return molview.setMetadata< QString >(key, metakey, p); }

SireMol::AtomEditorBase& set_Metadata_SireMol_AtomIntProperty_function1(
                                  SireMol::AtomEditorBase &molview,
                                   const QString &metakey, const qint64 &p)
                                   { return molview.setMetadata< qint64 >(metakey, p); }

SireMol::AtomEditorBase& set_Metadata_SireMol_AtomIntProperty_function2(
                                  SireMol::AtomEditorBase &molview,
                                   const QString &key, const QString &metakey, const qint64 &p)
                                   { return molview.setMetadata< qint64 >(key, metakey, p); }

SireMol::AtomEditorBase& set_Metadata_SireMol_AtomFloatProperty_function1(
                                  SireMol::AtomEditorBase &molview,
                                   const QString &metakey, const double &p)
                                   { return molview.setMetadata< double >(metakey, p); }

SireMol::AtomEditorBase& set_Metadata_SireMol_AtomFloatProperty_function2(
                                  SireMol::AtomEditorBase &molview,
                                   const QString &key, const QString &metakey, const double &p)
                                   { return molview.setMetadata< double >(key, metakey, p); }

SireMol::AtomEditorBase& set_Metadata_SireMol_AtomVariantProperty_function1(
                                  SireMol::AtomEditorBase &molview,
                                   const QString &metakey, const QVariant &p)
                                   { return molview.setMetadata< QVariant >(metakey, p); }

SireMol::AtomEditorBase& set_Metadata_SireMol_AtomVariantProperty_function2(
                                  SireMol::AtomEditorBase &molview,
                                   const QString &key, const QString &metakey, const QVariant &p)
                                   { return molview.setMetadata< QVariant >(key, metakey, p); }

#include "Helpers/str.hpp"

#include "Helpers/len.hpp"

void register_AtomEditorBase_class(){

    { //::SireMol::Editor< SireMol::AtomEditor, SireMol::Atom >
        typedef bp::class_< SireMol::Editor< SireMol::AtomEditor, SireMol::Atom >, bp::bases< SireMol::Atom, SireMol::MoleculeView, SireBase::Property >, boost::noncopyable > AtomEditorBase_exposer_t;
        AtomEditorBase_exposer_t AtomEditorBase_exposer = AtomEditorBase_exposer_t( "AtomEditorBase", "", bp::no_init );
        bp::scope AtomEditorBase_scope( AtomEditorBase_exposer );
        { //::SireMol::Editor< SireMol::AtomEditor, SireMol::Atom >::atom
        
            typedef SireMol::Editor< SireMol::AtomEditor, SireMol::Atom > exported_class_t;
            typedef ::SireMol::AtomEditor ( ::SireMol::Editor< SireMol::AtomEditor, SireMol::Atom >::*atom_function_type)(  ) ;
            atom_function_type atom_function_value( &::SireMol::Editor< SireMol::AtomEditor, SireMol::Atom >::atom );
            
            AtomEditorBase_exposer.def( 
                "atom"
                , atom_function_value
                , "" );
        
        }
        { //::SireMol::Editor< SireMol::AtomEditor, SireMol::Atom >::atom
        
            typedef SireMol::Editor< SireMol::AtomEditor, SireMol::Atom > exported_class_t;
            typedef ::SireMol::AtomEditor ( ::SireMol::Editor< SireMol::AtomEditor, SireMol::Atom >::*atom_function_type)( ::SireMol::AtomID const &,::SireBase::PropertyMap const & ) ;
            atom_function_type atom_function_value( &::SireMol::Editor< SireMol::AtomEditor, SireMol::Atom >::atom );
            
            AtomEditorBase_exposer.def( 
                "atom"
                , atom_function_value
                , ( bp::arg("atomid"), bp::arg("map")=SireBase::PropertyMap() )
                , "" );
        
        }
        { //::SireMol::Editor< SireMol::AtomEditor, SireMol::Atom >::chain
        
            typedef SireMol::Editor< SireMol::AtomEditor, SireMol::Atom > exported_class_t;
            typedef ::SireMol::ChainEditor ( ::SireMol::Editor< SireMol::AtomEditor, SireMol::Atom >::*chain_function_type)(  ) ;
            chain_function_type chain_function_value( &::SireMol::Editor< SireMol::AtomEditor, SireMol::Atom >::chain );
            
            AtomEditorBase_exposer.def( 
                "chain"
                , chain_function_value
                , "" );
        
        }
        { //::SireMol::Editor< SireMol::AtomEditor, SireMol::Atom >::chain
        
            typedef SireMol::Editor< SireMol::AtomEditor, SireMol::Atom > exported_class_t;
            typedef ::SireMol::ChainEditor ( ::SireMol::Editor< SireMol::AtomEditor, SireMol::Atom >::*chain_function_type)( ::SireMol::ChainID const &,::SireBase::PropertyMap const & ) ;
            chain_function_type chain_function_value( &::SireMol::Editor< SireMol::AtomEditor, SireMol::Atom >::chain );
            
            AtomEditorBase_exposer.def( 
                "chain"
                , chain_function_value
                , ( bp::arg("chainid"), bp::arg("map")=SireBase::PropertyMap() )
                , "" );
        
        }
        { //::SireMol::Editor< SireMol::AtomEditor, SireMol::Atom >::cutGroup
        
            typedef SireMol::Editor< SireMol::AtomEditor, SireMol::Atom > exported_class_t;
            typedef ::SireMol::CGEditor ( ::SireMol::Editor< SireMol::AtomEditor, SireMol::Atom >::*cutGroup_function_type)(  ) ;
            cutGroup_function_type cutGroup_function_value( &::SireMol::Editor< SireMol::AtomEditor, SireMol::Atom >::cutGroup );
            
            AtomEditorBase_exposer.def( 
                "cutGroup"
                , cutGroup_function_value
                , "" );
        
        }
        { //::SireMol::Editor< SireMol::AtomEditor, SireMol::Atom >::cutGroup
        
            typedef SireMol::Editor< SireMol::AtomEditor, SireMol::Atom > exported_class_t;
            typedef ::SireMol::CGEditor ( ::SireMol::Editor< SireMol::AtomEditor, SireMol::Atom >::*cutGroup_function_type)( ::SireMol::CGID const &,::SireBase::PropertyMap const & ) ;
            cutGroup_function_type cutGroup_function_value( &::SireMol::Editor< SireMol::AtomEditor, SireMol::Atom >::cutGroup );
            
            AtomEditorBase_exposer.def( 
                "cutGroup"
                , cutGroup_function_value
                , ( bp::arg("cgid"), bp::arg("map")=SireBase::PropertyMap() )
                , "" );
        
        }
        { //::SireMol::Editor< SireMol::AtomEditor, SireMol::Atom >::molecule
        
            typedef SireMol::Editor< SireMol::AtomEditor, SireMol::Atom > exported_class_t;
            typedef ::SireMol::MolEditor ( ::SireMol::Editor< SireMol::AtomEditor, SireMol::Atom >::*molecule_function_type)(  ) ;
            molecule_function_type molecule_function_value( &::SireMol::Editor< SireMol::AtomEditor, SireMol::Atom >::molecule );
            
            AtomEditorBase_exposer.def( 
                "molecule"
                , molecule_function_value
                , "" );
        
        }
        { //::SireMol::Editor< SireMol::AtomEditor, SireMol::Atom >::operator=
        
            typedef SireMol::Editor< SireMol::AtomEditor, SireMol::Atom > exported_class_t;
            typedef ::SireMol::Editor< SireMol::AtomEditor, SireMol::Atom > & ( ::SireMol::Editor< SireMol::AtomEditor, SireMol::Atom >::*assign_function_type)( ::SireMol::Editor< SireMol::AtomEditor, SireMol::Atom > const & ) ;
            assign_function_type assign_function_value( &::SireMol::Editor< SireMol::AtomEditor, SireMol::Atom >::operator= );
            
            AtomEditorBase_exposer.def( 
                "assign"
                , assign_function_value
                , ( bp::arg("other") )
                , bp::return_self< >()
                , "" );
        
        }
        { //::SireMol::Editor< SireMol::AtomEditor, SireMol::Atom >::operator=
        
            typedef SireMol::Editor< SireMol::AtomEditor, SireMol::Atom > exported_class_t;
            typedef ::SireMol::Editor< SireMol::AtomEditor, SireMol::Atom > & ( ::SireMol::Editor< SireMol::AtomEditor, SireMol::Atom >::*assign_function_type)( ::SireMol::Atom const & ) ;
            assign_function_type assign_function_value( &::SireMol::Editor< SireMol::AtomEditor, SireMol::Atom >::operator= );
            
            AtomEditorBase_exposer.def( 
                "assign"
                , assign_function_value
                , ( bp::arg("other") )
                , bp::return_self< >()
                , "" );
        
        }
        { //::SireMol::Editor< SireMol::AtomEditor, SireMol::Atom >::removeMetadata
        
            typedef SireMol::Editor< SireMol::AtomEditor, SireMol::Atom > exported_class_t;
            typedef ::SireMol::AtomEditor & ( ::SireMol::Editor< SireMol::AtomEditor, SireMol::Atom >::*removeMetadata_function_type)( ::SireBase::PropertyName const & ) ;
            removeMetadata_function_type removeMetadata_function_value( &::SireMol::Editor< SireMol::AtomEditor, SireMol::Atom >::removeMetadata );
            
            AtomEditorBase_exposer.def( 
                "removeMetadata"
                , removeMetadata_function_value
                , ( bp::arg("metakey") )
                , bp::return_self< >()
                , "" );
        
        }
        { //::SireMol::Editor< SireMol::AtomEditor, SireMol::Atom >::removeMetadata
        
            typedef SireMol::Editor< SireMol::AtomEditor, SireMol::Atom > exported_class_t;
            typedef ::SireMol::AtomEditor & ( ::SireMol::Editor< SireMol::AtomEditor, SireMol::Atom >::*removeMetadata_function_type)( ::SireBase::PropertyName const &,::SireBase::PropertyName const & ) ;
            removeMetadata_function_type removeMetadata_function_value( &::SireMol::Editor< SireMol::AtomEditor, SireMol::Atom >::removeMetadata );
            
            AtomEditorBase_exposer.def( 
                "removeMetadata"
                , removeMetadata_function_value
                , ( bp::arg("key"), bp::arg("metakey") )
                , bp::return_self< >()
                , "" );
        
        }
        { //::SireMol::Editor< SireMol::AtomEditor, SireMol::Atom >::removeProperty
        
            typedef SireMol::Editor< SireMol::AtomEditor, SireMol::Atom > exported_class_t;
            typedef ::SireMol::AtomEditor & ( ::SireMol::Editor< SireMol::AtomEditor, SireMol::Atom >::*removeProperty_function_type)( ::SireBase::PropertyName const & ) ;
            removeProperty_function_type removeProperty_function_value( &::SireMol::Editor< SireMol::AtomEditor, SireMol::Atom >::removeProperty );
            
            AtomEditorBase_exposer.def( 
                "removeProperty"
                , removeProperty_function_value
                , ( bp::arg("key") )
                , bp::return_self< >()
                , "" );
        
        }
        { //::SireMol::Editor< SireMol::AtomEditor, SireMol::Atom >::residue
        
            typedef SireMol::Editor< SireMol::AtomEditor, SireMol::Atom > exported_class_t;
            typedef ::SireMol::ResEditor ( ::SireMol::Editor< SireMol::AtomEditor, SireMol::Atom >::*residue_function_type)(  ) ;
            residue_function_type residue_function_value( &::SireMol::Editor< SireMol::AtomEditor, SireMol::Atom >::residue );
            
            AtomEditorBase_exposer.def( 
                "residue"
                , residue_function_value
                , "" );
        
        }
        { //::SireMol::Editor< SireMol::AtomEditor, SireMol::Atom >::residue
        
            typedef SireMol::Editor< SireMol::AtomEditor, SireMol::Atom > exported_class_t;
            typedef ::SireMol::ResEditor ( ::SireMol::Editor< SireMol::AtomEditor, SireMol::Atom >::*residue_function_type)( ::SireMol::ResID const &,::SireBase::PropertyMap const & ) ;
            residue_function_type residue_function_value( &::SireMol::Editor< SireMol::AtomEditor, SireMol::Atom >::residue );
            
            AtomEditorBase_exposer.def( 
                "residue"
                , residue_function_value
                , ( bp::arg("resid"), bp::arg("map")=SireBase::PropertyMap() )
                , "" );
        
        }
        { //::SireMol::Editor< SireMol::AtomEditor, SireMol::Atom >::segment
        
            typedef SireMol::Editor< SireMol::AtomEditor, SireMol::Atom > exported_class_t;
            typedef ::SireMol::SegEditor ( ::SireMol::Editor< SireMol::AtomEditor, SireMol::Atom >::*segment_function_type)(  ) ;
            segment_function_type segment_function_value( &::SireMol::Editor< SireMol::AtomEditor, SireMol::Atom >::segment );
            
            AtomEditorBase_exposer.def( 
                "segment"
                , segment_function_value
                , "" );
        
        }
        { //::SireMol::Editor< SireMol::AtomEditor, SireMol::Atom >::segment
        
            typedef SireMol::Editor< SireMol::AtomEditor, SireMol::Atom > exported_class_t;
            typedef ::SireMol::SegEditor ( ::SireMol::Editor< SireMol::AtomEditor, SireMol::Atom >::*segment_function_type)( ::SireMol::SegID const &,::SireBase::PropertyMap const & ) ;
            segment_function_type segment_function_value( &::SireMol::Editor< SireMol::AtomEditor, SireMol::Atom >::segment );
            
            AtomEditorBase_exposer.def( 
                "segment"
                , segment_function_value
                , ( bp::arg("segid"), bp::arg("map")=SireBase::PropertyMap() )
                , "" );
        
        }
        { //::SireMol::Editor< SireMol::AtomEditor, SireMol::Atom >::select
        
            typedef SireMol::Editor< SireMol::AtomEditor, SireMol::Atom > exported_class_t;
            typedef ::SireMol::AtomEditor ( ::SireMol::Editor< SireMol::AtomEditor, SireMol::Atom >::*select_function_type)( ::SireMol::AtomID const &,::SireBase::PropertyMap const & ) ;
            select_function_type select_function_value( &::SireMol::Editor< SireMol::AtomEditor, SireMol::Atom >::select );
            
            AtomEditorBase_exposer.def( 
                "select"
                , select_function_value
                , ( bp::arg("atomid"), bp::arg("map")=SireBase::PropertyMap() )
                , "" );
        
        }
        { //::SireMol::Editor< SireMol::AtomEditor, SireMol::Atom >::select
        
            typedef SireMol::Editor< SireMol::AtomEditor, SireMol::Atom > exported_class_t;
            typedef ::SireMol::CGEditor ( ::SireMol::Editor< SireMol::AtomEditor, SireMol::Atom >::*select_function_type)( ::SireMol::CGID const &,::SireBase::PropertyMap const & ) ;
            select_function_type select_function_value( &::SireMol::Editor< SireMol::AtomEditor, SireMol::Atom >::select );
            
            AtomEditorBase_exposer.def( 
                "select"
                , select_function_value
                , ( bp::arg("cgid"), bp::arg("map")=SireBase::PropertyMap() )
                , "" );
        
        }
        { //::SireMol::Editor< SireMol::AtomEditor, SireMol::Atom >::select
        
            typedef SireMol::Editor< SireMol::AtomEditor, SireMol::Atom > exported_class_t;
            typedef ::SireMol::ResEditor ( ::SireMol::Editor< SireMol::AtomEditor, SireMol::Atom >::*select_function_type)( ::SireMol::ResID const &,::SireBase::PropertyMap const & ) ;
            select_function_type select_function_value( &::SireMol::Editor< SireMol::AtomEditor, SireMol::Atom >::select );
            
            AtomEditorBase_exposer.def( 
                "select"
                , select_function_value
                , ( bp::arg("resid"), bp::arg("map")=SireBase::PropertyMap() )
                , "" );
        
        }
        { //::SireMol::Editor< SireMol::AtomEditor, SireMol::Atom >::select
        
            typedef SireMol::Editor< SireMol::AtomEditor, SireMol::Atom > exported_class_t;
            typedef ::SireMol::ChainEditor ( ::SireMol::Editor< SireMol::AtomEditor, SireMol::Atom >::*select_function_type)( ::SireMol::ChainID const &,::SireBase::PropertyMap const & ) ;
            select_function_type select_function_value( &::SireMol::Editor< SireMol::AtomEditor, SireMol::Atom >::select );
            
            AtomEditorBase_exposer.def( 
                "select"
                , select_function_value
                , ( bp::arg("chainid"), bp::arg("map")=SireBase::PropertyMap() )
                , "" );
        
        }
        { //::SireMol::Editor< SireMol::AtomEditor, SireMol::Atom >::select
        
            typedef SireMol::Editor< SireMol::AtomEditor, SireMol::Atom > exported_class_t;
            typedef ::SireMol::SegEditor ( ::SireMol::Editor< SireMol::AtomEditor, SireMol::Atom >::*select_function_type)( ::SireMol::SegID const &,::SireBase::PropertyMap const & ) ;
            select_function_type select_function_value( &::SireMol::Editor< SireMol::AtomEditor, SireMol::Atom >::select );
            
            AtomEditorBase_exposer.def( 
                "select"
                , select_function_value
                , ( bp::arg("segid"), bp::arg("map")=SireBase::PropertyMap() )
                , "" );
        
        }
        AtomEditorBase_exposer.def( "_set_property_SireMM_LJParameter", 
                                           &SireMol::AtomEditorBase::setProperty< SireMM::LJParameter >, bp::return_self< >() );
        AtomEditorBase_exposer.def( "_set_metadata_SireMM_LJParameter", &set_Metadata_SireMM_AtomLJs_function1, bp::return_self< >());
        AtomEditorBase_exposer.def( "_set_metadata_SireMM_LJParameter", &set_Metadata_SireMM_AtomLJs_function2, bp::return_self< >());
        AtomEditorBase_exposer.def( "_set_property_SireMaths_Vector", 
                                           &SireMol::AtomEditorBase::setProperty< SireMaths::Vector >, bp::return_self< >() );
        AtomEditorBase_exposer.def( "_set_metadata_SireMaths_Vector", &set_Metadata_SireMol_AtomCoords_function1, bp::return_self< >());
        AtomEditorBase_exposer.def( "_set_metadata_SireMaths_Vector", &set_Metadata_SireMol_AtomCoords_function2, bp::return_self< >());
        AtomEditorBase_exposer.def( "_set_property_SireMol_BeadNum", 
                                           &SireMol::AtomEditorBase::setProperty< SireMol::BeadNum >, bp::return_self< >() );
        AtomEditorBase_exposer.def( "_set_metadata_SireMol_BeadNum", &set_Metadata_SireMol_AtomBeads_function1, bp::return_self< >());
        AtomEditorBase_exposer.def( "_set_metadata_SireMol_BeadNum", &set_Metadata_SireMol_AtomBeads_function2, bp::return_self< >());
        AtomEditorBase_exposer.def( "_set_property_SireMaths_Vector3D_SireUnits_Dimension_Velocity_", 
                                           &SireMol::AtomEditorBase::setProperty< SireMaths::Vector3D<SireUnits::Dimension::Velocity> >, bp::return_self< >() );
        AtomEditorBase_exposer.def( "_set_metadata_SireMaths_Vector3D_SireUnits_Dimension_Velocity_", &set_Metadata_SireMol_AtomVelocities_function1, bp::return_self< >());
        AtomEditorBase_exposer.def( "_set_metadata_SireMaths_Vector3D_SireUnits_Dimension_Velocity_", &set_Metadata_SireMol_AtomVelocities_function2, bp::return_self< >());
        AtomEditorBase_exposer.def( "_set_property_SireUnits_Dimension_Length", 
                                           &SireMol::AtomEditorBase::setProperty< SireUnits::Dimension::Length >, bp::return_self< >() );
        AtomEditorBase_exposer.def( "_set_metadata_SireUnits_Dimension_Length", &set_Metadata_SireMol_AtomRadii_function1, bp::return_self< >());
        AtomEditorBase_exposer.def( "_set_metadata_SireUnits_Dimension_Length", &set_Metadata_SireMol_AtomRadii_function2, bp::return_self< >());
        AtomEditorBase_exposer.def( "_set_property_SireUnits_Dimension_Volume", 
                                           &SireMol::AtomEditorBase::setProperty< SireUnits::Dimension::Volume >, bp::return_self< >() );
        AtomEditorBase_exposer.def( "_set_metadata_SireUnits_Dimension_Volume", &set_Metadata_SireMol_AtomPolarisabilities_function1, bp::return_self< >());
        AtomEditorBase_exposer.def( "_set_metadata_SireUnits_Dimension_Volume", &set_Metadata_SireMol_AtomPolarisabilities_function2, bp::return_self< >());
        AtomEditorBase_exposer.def( "_set_property_SireUnits_Dimension_Charge", 
                                           &SireMol::AtomEditorBase::setProperty< SireUnits::Dimension::Charge >, bp::return_self< >() );
        AtomEditorBase_exposer.def( "_set_metadata_SireUnits_Dimension_Charge", &set_Metadata_SireMol_AtomCharges_function1, bp::return_self< >());
        AtomEditorBase_exposer.def( "_set_metadata_SireUnits_Dimension_Charge", &set_Metadata_SireMol_AtomCharges_function2, bp::return_self< >());
        AtomEditorBase_exposer.def( "_set_property_SireMol_Element", 
                                           &SireMol::AtomEditorBase::setProperty< SireMol::Element >, bp::return_self< >() );
        AtomEditorBase_exposer.def( "_set_metadata_SireMol_Element", &set_Metadata_SireMol_AtomElements_function1, bp::return_self< >());
        AtomEditorBase_exposer.def( "_set_metadata_SireMol_Element", &set_Metadata_SireMol_AtomElements_function2, bp::return_self< >());
        AtomEditorBase_exposer.def( "_set_property_SireUnits_Dimension_MolarEnergy", 
                                           &SireMol::AtomEditorBase::setProperty< SireUnits::Dimension::MolarEnergy >, bp::return_self< >() );
        AtomEditorBase_exposer.def( "_set_metadata_SireUnits_Dimension_MolarEnergy", &set_Metadata_SireMol_AtomEnergies_function1, bp::return_self< >());
        AtomEditorBase_exposer.def( "_set_metadata_SireUnits_Dimension_MolarEnergy", &set_Metadata_SireMol_AtomEnergies_function2, bp::return_self< >());
        AtomEditorBase_exposer.def( "_set_property_SireMaths_Vector3D_SireUnits_Dimension_Force_", 
                                           &SireMol::AtomEditorBase::setProperty< SireMaths::Vector3D<SireUnits::Dimension::Force> >, bp::return_self< >() );
        AtomEditorBase_exposer.def( "_set_metadata_SireMaths_Vector3D_SireUnits_Dimension_Force_", &set_Metadata_SireMol_AtomForces_function1, bp::return_self< >());
        AtomEditorBase_exposer.def( "_set_metadata_SireMaths_Vector3D_SireUnits_Dimension_Force_", &set_Metadata_SireMol_AtomForces_function2, bp::return_self< >());
        AtomEditorBase_exposer.def( "_set_property_SireUnits_Dimension_MolarMass", 
                                           &SireMol::AtomEditorBase::setProperty< SireUnits::Dimension::MolarMass >, bp::return_self< >() );
        AtomEditorBase_exposer.def( "_set_metadata_SireUnits_Dimension_MolarMass", &set_Metadata_SireMol_AtomMasses_function1, bp::return_self< >());
        AtomEditorBase_exposer.def( "_set_metadata_SireUnits_Dimension_MolarMass", &set_Metadata_SireMol_AtomMasses_function2, bp::return_self< >());
        AtomEditorBase_exposer.def( "_set_property_QString", 
                                           &SireMol::AtomEditorBase::setProperty< QString >, bp::return_self< >() );
        AtomEditorBase_exposer.def( "_set_metadata_QString", &set_Metadata_SireMol_AtomStringProperty_function1, bp::return_self< >());
        AtomEditorBase_exposer.def( "_set_metadata_QString", &set_Metadata_SireMol_AtomStringProperty_function2, bp::return_self< >());
        AtomEditorBase_exposer.def( "_set_property_qint64", 
                                           &SireMol::AtomEditorBase::setProperty< qint64 >, bp::return_self< >() );
        AtomEditorBase_exposer.def( "_set_metadata_qint64", &set_Metadata_SireMol_AtomIntProperty_function1, bp::return_self< >());
        AtomEditorBase_exposer.def( "_set_metadata_qint64", &set_Metadata_SireMol_AtomIntProperty_function2, bp::return_self< >());
        AtomEditorBase_exposer.def( "_set_property_double", 
                                           &SireMol::AtomEditorBase::setProperty< double >, bp::return_self< >() );
        AtomEditorBase_exposer.def( "_set_metadata_double", &set_Metadata_SireMol_AtomFloatProperty_function1, bp::return_self< >());
        AtomEditorBase_exposer.def( "_set_metadata_double", &set_Metadata_SireMol_AtomFloatProperty_function2, bp::return_self< >());
        AtomEditorBase_exposer.def( "_set_property_QVariant", 
                                           &SireMol::AtomEditorBase::setProperty< QVariant >, bp::return_self< >() );
        AtomEditorBase_exposer.def( "_set_metadata_QVariant", &set_Metadata_SireMol_AtomVariantProperty_function1, bp::return_self< >());
        AtomEditorBase_exposer.def( "_set_metadata_QVariant", &set_Metadata_SireMol_AtomVariantProperty_function2, bp::return_self< >());
        AtomEditorBase_exposer.def( "__str__", &__str__< ::SireMol::Editor<SireMol::AtomEditor, SireMol::Atom> > );
        AtomEditorBase_exposer.def( "__repr__", &__str__< ::SireMol::Editor<SireMol::AtomEditor, SireMol::Atom> > );
        AtomEditorBase_exposer.def( "__len__", &__len_size< ::SireMol::Editor<SireMol::AtomEditor, SireMol::Atom> > );
    }

}<|MERGE_RESOLUTION|>--- conflicted
+++ resolved
@@ -49,78 +49,43 @@
 
 #include "atomeditor.h"
 
-<<<<<<< HEAD
+#include "atomradii.h"
+
+#include "atomproperty.hpp"
+
+#include "SireError/errors.h"
+
+#include "atomenergies.h"
+
+#include "atombeads.h"
+
+#include "atomcharges.h"
+
+#include "atomvelocities.h"
+
+#include "atomforces.h"
+
+#include "atommasses.h"
+
+#include "atomelements.h"
+
+#include "atomljs.h"
+
+#include "SireBase/quickcopy.hpp"
+
+#include "atompolarisabilities.h"
+
 #include "SireMaths/align.h"
 
-#include "atomenergies.h"
+#include "SireStream/datastream.h"
+
+#include "atomcoords.h"
+
+#include "SireStream/shareddatastream.h"
 
 #include "SireMaths/vector.h"
 
-#include "atomradii.h"
-
-#include "atombeads.h"
-=======
-#include "atomcoords.h"
-
-#include "atomradii.h"
->>>>>>> a379e228
-
-#include "SireStream/datastream.h"
-
-#include "atomproperty.hpp"
-
-<<<<<<< HEAD
-#include "SireStream/shareddatastream.h"
-
-#include "atomcharges.h"
-
-#include "atomcoords.h"
-=======
-#include "SireMaths/vector.h"
-
-#include "SireStream/shareddatastream.h"
-
-#include "atommasses.h"
->>>>>>> a379e228
-
-#include "SireBase/quickcopy.hpp"
-
-#include "atompolarisabilities.h"
-
-#include "atomljs.h"
-
-<<<<<<< HEAD
-#include "SireBase/quickcopy.hpp"
-
-#include "SireError/errors.h"
-
-#include "atomelements.h"
-
 #include "SireVol/space.h"
-=======
-#include "atomenergies.h"
-
-#include "atombeads.h"
-
-#include "SireMaths/align.h"
-
-#include "SireVol/space.h"
-
-#include "atomelements.h"
->>>>>>> a379e228
-
-#include "atomforces.h"
-
-<<<<<<< HEAD
-#include "atomvelocities.h"
-=======
-#include "SireError/errors.h"
-
-#include "atomcharges.h"
-
-#include "atompolarisabilities.h"
-
-#include "atomvelocities.h"
 
 SireMol::AtomEditorBase& set_Metadata_SireMM_AtomLJs_function1(
                                   SireMol::AtomEditorBase &molview,
@@ -131,7 +96,6 @@
                                   SireMol::AtomEditorBase &molview,
                                    const QString &key, const QString &metakey, const SireMM::LJParameter &p)
                                    { return molview.setMetadata< SireMM::LJParameter >(key, metakey, p); }
->>>>>>> a379e228
 
 SireMol::AtomEditorBase& set_Metadata_SireMol_AtomCoords_function1(
                                   SireMol::AtomEditorBase &molview,
